package netrunner

import (
	"context"
	"errors"
	"fmt"
	"log"
	"net"
	"net/http"
	"regexp"
	"slices"
	"strconv"
	"sync"
	"time"

	"go.vxn.dev/dish/pkg/config"
	"go.vxn.dev/dish/pkg/socket"
)

const agentVersion = "1.10"

<<<<<<< HEAD
// RunSocketTest is intended to be invoked in a separate goroutine.
// It runs a test for the given socket and sends the result through the given channel.
// If the test fails to start, the error is logged to STDOUT and no result is
// sent. On return, Done() is called on the WaitGroup and the channel is closed.
func RunSocketTest(sock socket.Socket, out chan<- socket.Result, wg *sync.WaitGroup, timeoutSeconds uint, verbose bool) {
=======
// RunSocketTest is meant to be invoked in a separate goroutine.
// It runs a test for the given socket. The test result is sent through the given
// channel. If the test fails to start then the error is logged to stdout and no
// result is sent. When this func returns, it calls Done() on the WaitGroup and
// the channel is closed.
func RunSocketTest(sock socket.Socket, out chan<- socket.Result, wg *sync.WaitGroup, cfg *config.Config) {
>>>>>>> a4e41930
	defer wg.Done()
	defer close(out)

	ctx, cancel := context.WithTimeout(context.Background(), time.Duration(cfg.TimeoutSeconds)*time.Second)
	defer cancel()

	runner, err := NewNetRunner(sock, cfg.Verbose)
	if err != nil {
		log.Printf("failed to test socket: %v", err.Error())
		return
	}

	out <- runner.RunTest(ctx, sock)
}

// NetRunner is used to run tests for a socket.
type NetRunner interface {
	RunTest(ctx context.Context, sock socket.Socket) socket.Result
}

// NewNetRunner determines the protocol used for the socket test and creates a
// new NetRunner for it.
//
// Rules for the test method determination (first matching rule applies):
//   - If socket.Host starts with 'http://' or 'https://', a HTTP runner is returned.
//   - If socket.Port is between 1 and 65535, a TCP runner is returned.
//   - If socket.Host is not empty, an ICMP runner is returned.
//   - If none of the above conditions are met, a non-nil error is returned.
func NewNetRunner(sock socket.Socket, verbose bool) (NetRunner, error) {
	exp, err := regexp.Compile("^(http|https)://")
	if err != nil {
		return nil, fmt.Errorf("regex compilation failed: %w", err)
	}

	if exp.MatchString(sock.Host) {
		return httpRunner{client: &http.Client{}, verbose: verbose}, nil
	}

	if sock.Port >= 1 && sock.Port <= 65535 {
		return tcpRunner{verbose: verbose}, nil
	}

	if sock.Host != "" {
		return icmpRunner{verbose: verbose}, nil
	}

	return nil, errors.New("no protocol could be determined from the socket")
}

type tcpRunner struct {
	verbose bool
}

// RunTest is used to test TCP sockets. It opens a TCP connection with the given socket.
// The test passes if the connection is successfully opened with no errors.
func (runner tcpRunner) RunTest(ctx context.Context, sock socket.Socket) socket.Result {
	endpoint := net.JoinHostPort(sock.Host, strconv.Itoa(sock.Port))

	if runner.verbose {
		log.Println("TCP runner: connect: " + endpoint)
	}

	d := net.Dialer{}

	conn, err := d.DialContext(ctx, "tcp", endpoint)
	if err != nil {
		return socket.Result{Socket: sock, Error: err, Passed: false}
	}
	defer conn.Close()

	return socket.Result{Socket: sock, Passed: true}
}

type httpRunner struct {
	client  *http.Client
	verbose bool
}

// RunTest is used to test HTTP/S endpoints exclusively. It executes a HTTP GET
// request to the given socket. The test passes if the request did not end with
// an error and the response status matches the expected HTTP codes.
func (runner httpRunner) RunTest(ctx context.Context, sock socket.Socket) socket.Result {
	url := sock.Host + ":" + strconv.Itoa(sock.Port) + sock.PathHTTP

	if runner.verbose {
		log.Println("HTTP runner: connect:", url)
	}

	req, err := http.NewRequestWithContext(ctx, http.MethodGet, url, nil)
	if err != nil {
		return socket.Result{Socket: sock, Passed: false, Error: err}
	}
	req.Header.Set("User-Agent", fmt.Sprintf("dish/%s", agentVersion))

	resp, err := runner.client.Do(req)
	if err != nil {
		return socket.Result{Socket: sock, Passed: false, Error: err}
	}
	defer resp.Body.Close()

	if !slices.Contains(sock.ExpectedHTTPCodes, resp.StatusCode) {
		err = fmt.Errorf("expected codes: %v, got %d", sock.ExpectedHTTPCodes, resp.StatusCode)
	}

	return socket.Result{
		Socket:       sock,
		Passed:       slices.Contains(sock.ExpectedHTTPCodes, resp.StatusCode),
		ResponseCode: resp.StatusCode,
		Error:        err,
	}
}<|MERGE_RESOLUTION|>--- conflicted
+++ resolved
@@ -19,20 +19,11 @@
 
 const agentVersion = "1.10"
 
-<<<<<<< HEAD
 // RunSocketTest is intended to be invoked in a separate goroutine.
 // It runs a test for the given socket and sends the result through the given channel.
 // If the test fails to start, the error is logged to STDOUT and no result is
 // sent. On return, Done() is called on the WaitGroup and the channel is closed.
-func RunSocketTest(sock socket.Socket, out chan<- socket.Result, wg *sync.WaitGroup, timeoutSeconds uint, verbose bool) {
-=======
-// RunSocketTest is meant to be invoked in a separate goroutine.
-// It runs a test for the given socket. The test result is sent through the given
-// channel. If the test fails to start then the error is logged to stdout and no
-// result is sent. When this func returns, it calls Done() on the WaitGroup and
-// the channel is closed.
 func RunSocketTest(sock socket.Socket, out chan<- socket.Result, wg *sync.WaitGroup, cfg *config.Config) {
->>>>>>> a4e41930
 	defer wg.Done()
 	defer close(out)
 
