--- conflicted
+++ resolved
@@ -36,12 +36,6 @@
 
 	// HTTP Path to test on Host.
 	PathHTTP string `json:"path_http"`
-<<<<<<< HEAD
-
-	// Can be blank, dish name here is meant as socket list owner/target from remote RESTful API server.
-	DishName string `json:"dish_target"`
-=======
->>>>>>> a6da722b
 }
 
 // 'input' should be a string like '/path/filename.json', or a HTTP URL string
